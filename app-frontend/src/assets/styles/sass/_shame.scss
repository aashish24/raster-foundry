--- conflicted
+++ resolved
@@ -1526,7 +1526,6 @@
 .picture-description {
   flex: 1;
 }
-<<<<<<< HEAD
 
 .output-processing-option {
   $thumbnail-size: 75px;
@@ -1560,9 +1559,8 @@
   .output-selection {
     margin-left: 1rem;
   }
-=======
+
 .list-group rf-project-item .panel-body{
   background: $off-white;
   margin-bottom: 1rem;
->>>>>>> 247bdd3b
 }